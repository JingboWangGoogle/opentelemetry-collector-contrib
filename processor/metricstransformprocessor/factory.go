// Copyright 2020 OpenTelemetry Authors
//
// Licensed under the Apache License, Version 2.0 (the "License");
// you may not use this file except in compliance with the License.
// You may obtain a copy of the License at
//
//      http://www.apache.org/licenses/LICENSE-2.0
//
// Unless required by applicable law or agreed to in writing, software
// distributed under the License is distributed on an "AS IS" BASIS,
// WITHOUT WARRANTIES OR CONDITIONS OF ANY KIND, either express or implied.
// See the License for the specific language governing permissions and
// limitations under the License.

package metricstransformprocessor

import (
	"context"
	"fmt"

	"go.opentelemetry.io/collector/component"
	"go.opentelemetry.io/collector/config/configerror"
	"go.opentelemetry.io/collector/config/configmodels"
	"go.opentelemetry.io/collector/consumer"
)

const (
	// The value of "type" key in configuration.
	typeStr = "metricstransform"
)

// Factory is the factory for metrics transform processor.
type Factory struct{}

// Type gets the type of the Option config created by this factory.
func (f *Factory) Type() configmodels.Type {
	return typeStr
}

// CreateDefaultConfig creates the default configuration for processor.
func (f *Factory) CreateDefaultConfig() configmodels.Processor {
	return &Config{
		ProcessorSettings: configmodels.ProcessorSettings{
			TypeVal: typeStr,
			NameVal: typeStr,
		},
	}
}

// CreateTraceProcessor creates a trace processor based on this config.
func (f *Factory) CreateTraceProcessor(
	ctx context.Context,
	params component.ProcessorCreateParams,
	nextConsumer consumer.TraceConsumer,
	cfg configmodels.Processor,
) (component.TraceProcessor, error) {
	return nil, configerror.ErrDataTypeIsNotSupported
}

// CreateMetricsProcessor creates a metrics processor based on this config.
func (f *Factory) CreateMetricsProcessor(
	ctx context.Context,
	params component.ProcessorCreateParams,
	nextConsumer consumer.MetricsConsumer,
	c configmodels.Processor,
) (component.MetricsProcessor, error) {
	oCfg := c.(*Config)
	err := validateConfiguration(oCfg)
	if err != nil {
		return nil, err
	}
	return newMetricsTransformProcessor(nextConsumer, oCfg)

}

// validateConfiguration validates the input configuration has all of the required fields for the processor
// and returns a list of valid actions to configure the processor.
// An error is returned if there are any invalid inputs.
func validateConfiguration(config *Config) error {
	for _, transform := range config.Transforms {
		if transform.MetricName == "" {
			return fmt.Errorf("error creating %q processor due to missing required field %q", typeStr, MetricNameFieldName)
		}

<<<<<<< HEAD
	if config.Action != Update && config.Action != Insert {
		return fmt.Errorf("error creating \"metrics_transform\" processor due to unsupported config \"action\": %v, the supported actions are \"insert\" and \"update\"", config.Action)
	}
=======
		if transform.Action != Update && transform.Action != Insert {
			return fmt.Errorf("error creating %q processor due to unsupported %q: %v, the supported actions are %q and %q", typeStr, ActionFieldName, transform.Action, Insert, Update)
		}
>>>>>>> 45124557

		if transform.Action == Insert && transform.NewName == "" {
			return fmt.Errorf("error creating %q processor due to missing required field %q while %q is %v", typeStr, NewNameFieldName, ActionFieldName, Insert)
		}

<<<<<<< HEAD
	for i, op := range config.Operations {
		if op.Action != UpdateLabel && op.Action != AggregateLabels && op.Action != AggregateLabelValues {
			return fmt.Errorf("error creating \"metrics_transform\" processor due to unsupported operation \"action\": %v, the supported actions are \"update_label\", \"aggregate_labels\", and \"aggregate_label_values\"", op.Action)
		}

		if op.Action == UpdateLabel && op.Label == "" {
			return fmt.Errorf("error creating \"metrics_transform\" processor due to missing required field \"label\" while \"action\" is update_label in the %vth operation", i)
=======
		for i, op := range transform.Operations {
			if op.Action == UpdateLabel && op.Label == "" {
				return fmt.Errorf("error creating %q processor due to missing required field %q while %q is %v in the %vth operation", typeStr, LabelFieldName, ActionFieldName, UpdateLabel, i)
			}
>>>>>>> 45124557
		}
	}

	return nil
}<|MERGE_RESOLUTION|>--- conflicted
+++ resolved
@@ -82,34 +82,22 @@
 			return fmt.Errorf("error creating %q processor due to missing required field %q", typeStr, MetricNameFieldName)
 		}
 
-<<<<<<< HEAD
-	if config.Action != Update && config.Action != Insert {
-		return fmt.Errorf("error creating \"metrics_transform\" processor due to unsupported config \"action\": %v, the supported actions are \"insert\" and \"update\"", config.Action)
-	}
-=======
 		if transform.Action != Update && transform.Action != Insert {
 			return fmt.Errorf("error creating %q processor due to unsupported %q: %v, the supported actions are %q and %q", typeStr, ActionFieldName, transform.Action, Insert, Update)
 		}
->>>>>>> 45124557
 
 		if transform.Action == Insert && transform.NewName == "" {
 			return fmt.Errorf("error creating %q processor due to missing required field %q while %q is %v", typeStr, NewNameFieldName, ActionFieldName, Insert)
 		}
 
-<<<<<<< HEAD
-	for i, op := range config.Operations {
-		if op.Action != UpdateLabel && op.Action != AggregateLabels && op.Action != AggregateLabelValues {
-			return fmt.Errorf("error creating \"metrics_transform\" processor due to unsupported operation \"action\": %v, the supported actions are \"update_label\", \"aggregate_labels\", and \"aggregate_label_values\"", op.Action)
-		}
+		for i, op := range transform.Operations {
+			if op.Action != UpdateLabel && op.Action != AggregateLabels && op.Action != AggregateLabelValues {
+				return fmt.Errorf("error creating %q processor due to unsupported operation %q: %v, the supported actions are %q, %q, and %q", typeStr, ActionFieldName, op.Action, UpdateLabel, AggregateLabels, AggregateLabelValues)
+			}
 
-		if op.Action == UpdateLabel && op.Label == "" {
-			return fmt.Errorf("error creating \"metrics_transform\" processor due to missing required field \"label\" while \"action\" is update_label in the %vth operation", i)
-=======
-		for i, op := range transform.Operations {
 			if op.Action == UpdateLabel && op.Label == "" {
 				return fmt.Errorf("error creating %q processor due to missing required field %q while %q is %v in the %vth operation", typeStr, LabelFieldName, ActionFieldName, UpdateLabel, i)
 			}
->>>>>>> 45124557
 		}
 	}
 
