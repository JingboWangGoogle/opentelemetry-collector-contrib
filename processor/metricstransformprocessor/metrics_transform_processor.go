// Copyright 2020 OpenTelemetry Authors
//
// Licensed under the Apache License, Version 2.0 (the "License");
// you may not use this file except in compliance with the License.
// You may obtain a copy of the License at
//
//      http://www.apache.org/licenses/LICENSE-2.0
//
// Unless required by applicable law or agreed to in writing, software
// distributed under the License is distributed on an "AS IS" BASIS,
// WITHOUT WARRANTIES OR CONDITIONS OF ANY KIND, either express or implied.
// See the License for the specific language governing permissions and
// limitations under the License.

package metricstransformprocessor

import (
	"context"
	"log"

	metricspb "github.com/census-instrumentation/opencensus-proto/gen-go/metrics/v1"
	"go.opentelemetry.io/collector/component"
	"go.opentelemetry.io/collector/consumer"
	"go.opentelemetry.io/collector/consumer/pdata"
	"go.opentelemetry.io/collector/consumer/pdatautil"
<<<<<<< HEAD
=======
)

const (
	validNewNameFuncName  = "validNewName()"
	validNewLabelFuncName = "validNewLabel()"
>>>>>>> 45124557
)

type metricsTransformProcessor struct {
	cfg        *Config
	next       consumer.MetricsConsumer
	transforms []Transform
}

var _ component.MetricsProcessor = (*metricsTransformProcessor)(nil)

func newMetricsTransformProcessor(next consumer.MetricsConsumer, cfg *Config) (*metricsTransformProcessor, error) {
	return &metricsTransformProcessor{
		cfg:        cfg,
		next:       next,
		transforms: cfg.Transforms,
	}, nil
}

// GetCapabilities returns the Capabilities associated with the metrics transform processor.
func (mtp *metricsTransformProcessor) GetCapabilities() component.ProcessorCapabilities {
	return component.ProcessorCapabilities{MutatesConsumedData: true}
}

// Start is invoked during service startup.
func (*metricsTransformProcessor) Start(ctx context.Context, host component.Host) error {
	return nil
}

// Shutdown is invoked during service shutdown.
func (*metricsTransformProcessor) Shutdown(ctx context.Context) error {
	return nil
}

// ConsumeMetrics implements the MetricsProcessor interface.
func (mtp *metricsTransformProcessor) ConsumeMetrics(ctx context.Context, md pdata.Metrics) error {
	return mtp.next.ConsumeMetrics(ctx, mtp.transform(md))
}

// transform transforms the metrics based on the information specified in the config.
func (mtp *metricsTransformProcessor) transform(md pdata.Metrics) pdata.Metrics {
	mds := pdatautil.MetricsToMetricsData(md)

	for i, data := range mds {
		nameToMetricMapping := make(map[string]*metricspb.Metric)
		// O(len(data.Metrics))
		for _, metric := range data.Metrics {
			nameToMetricMapping[metric.MetricDescriptor.Name] = metric
		}

		for _, transform := range mtp.transforms {
			if !mtp.validNewName(transform, nameToMetricMapping) {
				log.Printf("error running %q processor due to collision %q: %v with existing metric names detected by the function %q", typeStr, NewNameFieldName, transform.NewName, validNewNameFuncName)
				continue
			}

			metric, ok := nameToMetricMapping[transform.MetricName]
			if !ok {
				continue
			}

			// mtp.action is already validated to only contain either update or insert
			if transform.Action == Update {
				mtp.update(metric, transform)
				if transform.NewName == "" {
					continue
				}
				// if name is updated, the map has to be updated
				nameToMetricMapping[transform.NewName] = nameToMetricMapping[transform.MetricName]
				delete(nameToMetricMapping, transform.MetricName)
			} else if transform.Action == Insert {
				var newMetric *metricspb.Metric
				mds[i].Metrics, newMetric = mtp.insert(metric, mds[i].Metrics, transform)
				// mapping has to be updated with the name metric
				nameToMetricMapping[newMetric.MetricDescriptor.Name] = newMetric
			}
		}
	}

	return pdatautil.MetricsFromMetricsData(mds)
<<<<<<< HEAD
=======
}

// update updates the original metric content in the metricPtr pointer.
func (mtp *metricsTransformProcessor) update(metricPtr *metricspb.Metric, transform Transform) {
	// metric name update
	if transform.NewName != "" {
		metricPtr.MetricDescriptor.Name = transform.NewName
	}

	for _, op := range transform.Operations {
		// update label
		if op.Action == UpdateLabel {
			// label key update
			// if new_label is invalid, skip this operation
			if !mtp.validNewLabel(metricPtr.MetricDescriptor.LabelKeys, op.NewLabel) {
				log.Printf("error running %q processor due to collided %q: %v with existing label on metric named: %v detected by function %q", typeStr, NewLabelFieldName, op.NewLabel, metricPtr.MetricDescriptor.Name, validNewLabelFuncName)
				continue
			}

			if op.NewLabel != "" {
				for _, label := range metricPtr.MetricDescriptor.LabelKeys {
					if label.GetKey() == op.Label {
						label.Key = op.NewLabel
					}
				}
			}
		}
	}
}

// insert inserts a new copy of the metricPtr content into the metricPtrs slice.
// returns the new metrics list and the new metric
func (mtp *metricsTransformProcessor) insert(metricPtr *metricspb.Metric, metricPtrs []*metricspb.Metric, transform Transform) ([]*metricspb.Metric, *metricspb.Metric) {
	metricCopy := mtp.createCopy(metricPtr)
	mtp.update(metricCopy, transform)
	return append(metricPtrs, metricCopy), metricCopy
}

// createCopy creates a new copy of the input metric.
func (mtp *metricsTransformProcessor) createCopy(metricPtr *metricspb.Metric) *metricspb.Metric {
	copyMetricDescriptor := *metricPtr.MetricDescriptor
	copyLabelKeys := make([]*metricspb.LabelKey, 0)
	for _, labelKey := range copyMetricDescriptor.LabelKeys {
		copyLabelKeys = append(
			copyLabelKeys,
			&metricspb.LabelKey{
				Key:         labelKey.Key,
				Description: labelKey.Description,
			},
		)
	}
	copyMetricDescriptor.LabelKeys = copyLabelKeys

	copy := &metricspb.Metric{
		MetricDescriptor: &copyMetricDescriptor,
		Timeseries:       metricPtr.Timeseries,
		Resource:         metricPtr.Resource,
	}
	return copy
}

// validNewName determines if the new name is a valid one. An invalid one is one that already exists.
func (mtp *metricsTransformProcessor) validNewName(transform Transform, nameToMetricMapping map[string]*metricspb.Metric) bool {
	_, ok := nameToMetricMapping[transform.NewName]
	return !ok
}

// validNewLabel determines if the new label is a valid one. An invalid one is one that already exists.
func (mtp *metricsTransformProcessor) validNewLabel(labelKeys []*metricspb.LabelKey, newLabel string) bool {
	for _, label := range labelKeys {
		if label.Key == newLabel {
			return false
		}
	}
	return true
>>>>>>> 45124557
}<|MERGE_RESOLUTION|>--- conflicted
+++ resolved
@@ -23,14 +23,12 @@
 	"go.opentelemetry.io/collector/consumer"
 	"go.opentelemetry.io/collector/consumer/pdata"
 	"go.opentelemetry.io/collector/consumer/pdatautil"
-<<<<<<< HEAD
-=======
 )
 
 const (
-	validNewNameFuncName  = "validNewName()"
-	validNewLabelFuncName = "validNewLabel()"
->>>>>>> 45124557
+	validNewNameFuncName       = "validNewName()"
+	validNewLabelFuncName      = "validNewLabel()"
+	validNewLabelValueFuncName = "validNewLabelValue()"
 )
 
 type metricsTransformProcessor struct {
@@ -110,82 +108,4 @@
 	}
 
 	return pdatautil.MetricsFromMetricsData(mds)
-<<<<<<< HEAD
-=======
-}
-
-// update updates the original metric content in the metricPtr pointer.
-func (mtp *metricsTransformProcessor) update(metricPtr *metricspb.Metric, transform Transform) {
-	// metric name update
-	if transform.NewName != "" {
-		metricPtr.MetricDescriptor.Name = transform.NewName
-	}
-
-	for _, op := range transform.Operations {
-		// update label
-		if op.Action == UpdateLabel {
-			// label key update
-			// if new_label is invalid, skip this operation
-			if !mtp.validNewLabel(metricPtr.MetricDescriptor.LabelKeys, op.NewLabel) {
-				log.Printf("error running %q processor due to collided %q: %v with existing label on metric named: %v detected by function %q", typeStr, NewLabelFieldName, op.NewLabel, metricPtr.MetricDescriptor.Name, validNewLabelFuncName)
-				continue
-			}
-
-			if op.NewLabel != "" {
-				for _, label := range metricPtr.MetricDescriptor.LabelKeys {
-					if label.GetKey() == op.Label {
-						label.Key = op.NewLabel
-					}
-				}
-			}
-		}
-	}
-}
-
-// insert inserts a new copy of the metricPtr content into the metricPtrs slice.
-// returns the new metrics list and the new metric
-func (mtp *metricsTransformProcessor) insert(metricPtr *metricspb.Metric, metricPtrs []*metricspb.Metric, transform Transform) ([]*metricspb.Metric, *metricspb.Metric) {
-	metricCopy := mtp.createCopy(metricPtr)
-	mtp.update(metricCopy, transform)
-	return append(metricPtrs, metricCopy), metricCopy
-}
-
-// createCopy creates a new copy of the input metric.
-func (mtp *metricsTransformProcessor) createCopy(metricPtr *metricspb.Metric) *metricspb.Metric {
-	copyMetricDescriptor := *metricPtr.MetricDescriptor
-	copyLabelKeys := make([]*metricspb.LabelKey, 0)
-	for _, labelKey := range copyMetricDescriptor.LabelKeys {
-		copyLabelKeys = append(
-			copyLabelKeys,
-			&metricspb.LabelKey{
-				Key:         labelKey.Key,
-				Description: labelKey.Description,
-			},
-		)
-	}
-	copyMetricDescriptor.LabelKeys = copyLabelKeys
-
-	copy := &metricspb.Metric{
-		MetricDescriptor: &copyMetricDescriptor,
-		Timeseries:       metricPtr.Timeseries,
-		Resource:         metricPtr.Resource,
-	}
-	return copy
-}
-
-// validNewName determines if the new name is a valid one. An invalid one is one that already exists.
-func (mtp *metricsTransformProcessor) validNewName(transform Transform, nameToMetricMapping map[string]*metricspb.Metric) bool {
-	_, ok := nameToMetricMapping[transform.NewName]
-	return !ok
-}
-
-// validNewLabel determines if the new label is a valid one. An invalid one is one that already exists.
-func (mtp *metricsTransformProcessor) validNewLabel(labelKeys []*metricspb.LabelKey, newLabel string) bool {
-	for _, label := range labelKeys {
-		if label.Key == newLabel {
-			return false
-		}
-	}
-	return true
->>>>>>> 45124557
 }